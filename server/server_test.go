package server

import (
	"anonymous-messaging/config"
	"anonymous-messaging/helpers"
	"anonymous-messaging/node"
	"anonymous-messaging/sphinx"

	"github.com/protobuf/proto"
	"github.com/stretchr/testify/assert"

	"crypto/elliptic"
	"errors"
	"fmt"
	"io/ioutil"
	"net"
	"os"
	"path/filepath"
	"testing"
)

var mixServer *MixServer
var providerServer *ProviderServer

const (
	testDatabase = "testDatabase.db"
)

func createTestProvider() (*ProviderServer, error) {
	pub, priv, err := sphinx.GenerateKeyPair()
	if err != nil {
		return nil, err
	}
	node := node.NewMix(pub, priv)
	provider := ProviderServer{host: "localhost", port: "9999", Mix: node}
	provider.config = config.MixConfig{Id: provider.id, Host: provider.host, Port: provider.port, PubKey: provider.GetPublicKey()}
	provider.assignedClients = make(map[string]ClientRecord)
	return &provider, nil
}

func createTestMixnode() (*MixServer, error) {
	pub, priv, err := sphinx.GenerateKeyPair()
	if err != nil {
		return nil, err
	}
	node := node.NewMix(pub, priv)
	mix := MixServer{host: "localhost", port: "9995", Mix: node}
	mix.config = config.MixConfig{Id: mix.id, Host: mix.host, Port: mix.port, PubKey: mix.GetPublicKey()}
	addr, err := helpers.ResolveTCPAddress(mix.host, mix.port)
	if err != nil {
		return nil, err
	}

	mix.listener, err = net.ListenTCP("tcp", addr)
	if err != nil {
		return nil, err
	}
	return &mix, nil
}

func createFakeClientListener(host, port string) (*net.TCPListener, error) {
	addr, err := helpers.ResolveTCPAddress(host, port)
	if err != nil {
		return nil, err
	}

	listener, err := net.ListenTCP("tcp", addr)
	if err != nil {
		return nil, err
	}
	return listener, nil
}

func clean() {
	os.RemoveAll("./inboxes")
}

func TestMain(m *testing.M) {
	var err error
	mixServer, err = createTestMixnode()
	if err != nil {
		fmt.Println(err)
		panic(m)
	}

	providerServer, err = createTestProvider()
	if err != nil {
		fmt.Println(err)
		panic(m)
	}

<<<<<<< HEAD
=======
	clientServer, err = createTestClient(providerServer.config)
	if err != nil {
		fmt.Println(err)
		panic(m)
	}

	providerServer.assignedClients[clientServer.Id] = ClientRecord{clientServer.Id,
		clientServer.Host,
		clientServer.Port,
		clientServer.PubKey,
		[]byte("TestToken")}

>>>>>>> ae5e9b9c
	code := m.Run()
	clean()
	os.Exit(code)
}

func TestProviderServer_AuthenticateUser_Pass(t *testing.T) {
	testToken := []byte("AuthenticationToken")
	record := ClientRecord{id: "Alice", host: "localhost", port: "1111", pubKey: nil, token: testToken}
	providerServer.assignedClients["Alice"] = record
	assert.True(t, providerServer.authenticateUser("Alice", []byte("AuthenticationToken")), " Authentication should be successful")
}

func TestProviderServer_AuthenticateUser_Fail(t *testing.T) {
	record := ClientRecord{id: "Alice", host: "localhost", port: "1111", pubKey: nil, token: []byte("AuthenticationToken")}
	providerServer.assignedClients["Alice"] = record
	assert.False(t, providerServer.authenticateUser("Alice", []byte("WrongAuthToken")), " Authentication should not be successful")
}

func createInbox(id string, t *testing.T) {
	path := filepath.Join("./inboxes", id)
	exists, err := helpers.DirExists(path)
	if err != nil {
		t.Fatal(err)
	}
	if exists {
		os.RemoveAll(path)
		os.MkdirAll(path, 0755)
	} else {
		os.MkdirAll(path, 0755)
	}
}

func createTestMessage(id string, t *testing.T) {

	file, err := os.Create(filepath.Join("./inboxes", id, "TestMessage.txt"))
	if err != nil {
		t.Fatal(err)
	}
	defer file.Close()
	_, err = file.Write([]byte("This is a test message"))
	if err != nil {
		t.Fatal(err)
	}

}

func TestProviderServer_FetchMessages_FullInbox(t *testing.T) {
	clientListener, err := createFakeClientListener("localhost", "9999")
	defer clientListener.Close()

<<<<<<< HEAD
	providerServer.assignedClients["FakeClient"] = ClientRecord{"FakeClient",
		"localhost",
		"9999",
		[]byte("FakePublicKey"),
		[]byte("TestToken")}

	createInbox("FakeClient", t)
	createTestMessage("FakeClient", t)

	signal, err := providerServer.FetchMessages("FakeClient")
=======
	signal, err := providerServer.fetchMessages(clientServer.Id)
>>>>>>> ae5e9b9c
	if err != nil {
		t.Error(err)
	}
	assert.Equal(t, "SI", signal, " For inbox containing messages the signal should be SI")
}

func TestProviderServer_FetchMessages_EmptyInbox(t *testing.T) {
	createInbox("EmptyInbox", t)
	signal, err := providerServer.fetchMessages("EmptyInbox")
	if err != nil {
		t.Error(err)
	}
	assert.Equal(t, "EI", signal, " For an empty inbox id the function should return signal EI")
}

func TestProviderServer_FetchMessages_NoInbox(t *testing.T) {
	signal, err := providerServer.fetchMessages("NonExistingInbox")
	if err != nil {
		t.Error(err)
	}
	assert.Equal(t, "NI", signal, " For a non-existing inbox id the function should return signal NI")
}

func TestProviderServer_StoreMessage(t *testing.T) {

	inboxId := "ClientInbox"
	fileId := "12345"
	inboxDir := "./inboxes/" + inboxId
	filePath := inboxDir + "/" + fileId + ".txt"

	err := os.MkdirAll(inboxDir, 0755)
	if err != nil {
		t.Fatal(err)
	}

	message := []byte("Hello world message")
	providerServer.storeMessage(message, inboxId, fileId)

	_, err = os.Stat(filePath)
	if err != nil {
		t.Fatal(err)
	}
	assert.Nil(t, err, "The file with the message should be created")

	dat, err := ioutil.ReadFile(filePath)
	if err != nil {
		t.Fatal(err)
	}
	assert.Equal(t, message, dat, "Messages should be the same")

}

func TestProviderServer_HandlePullRequest_Pass(t *testing.T) {
	testPullRequest := config.PullRequest{ClientId: "PassTestId", Token: []byte("TestToken")}
	providerServer.assignedClients["PassTestId"] = ClientRecord{id: "TestId", host: "localhost", port: "1111", pubKey: nil, token: []byte("TestToken")}
	bTestPullRequest, err := proto.Marshal(&testPullRequest)
	if err != nil {
		t.Error(err)
	}
	err = providerServer.handlePullRequest(bTestPullRequest)
	if err != nil {
		t.Error(err)
	}
}

func TestProviderServer_HandlePullRequest_Fail(t *testing.T) {
	testPullRequest := config.PullRequest{ClientId: "FailTestId", Token: []byte("TestToken")}
	providerServer.assignedClients = map[string]ClientRecord{}
	bTestPullRequest, err := proto.Marshal(&testPullRequest)
	if err != nil {
		t.Error(err)
	}
	err = providerServer.handlePullRequest(bTestPullRequest)
	assert.EqualError(t, errors.New("authentication went wrong"), err.Error(), "HandlePullRequest should return an error if authentication failed")
}

func TestProviderServer_RegisterNewClient(t *testing.T) {
	newClient := config.ClientConfig{Id: "NewClient", Host: "localhost", Port: "9998", PubKey: nil}
	bNewClient, err := proto.Marshal(&newClient)
	if err != nil {
		t.Fatal(err)
	}
	token, addr, err := providerServer.registerNewClient(bNewClient)
	if err != nil {
		t.Fatal(err)
	}
	assert.Equal(t, "localhost:9998", addr, "Returned address should be the same as registered client address")
	assert.Equal(t, helpers.SHA256([]byte("TMP_Token"+"NewClient")), token, "Returned token should be equal to the hash of clients id")

	path := fmt.Sprintf("./inboxes/%s", "NewClient")
	exists, err := helpers.DirExists(path)
	if err != nil {
		t.Fatal(err)
	}
	assert.True(t, exists, "When a new client is registered an inbox should be created")
}

func TestProviderServer_HandleAssignRequest(t *testing.T) {
	clientListener, err := createFakeClientListener("localhost", "9999")
	defer clientListener.Close()

	newClient := config.ClientConfig{Id: "ClientXYZ", Host: "localhost", Port: "9999", PubKey: nil}
	bNewClient, err := proto.Marshal(&newClient)
	if err != nil {
		t.Fatal(err)
	}
	err = providerServer.handleAssignRequest(bNewClient)
	if err != nil {
		t.Fatal(err)
	}
}

func createTestPacket(t *testing.T) *sphinx.SphinxPacket {
	path := config.E2EPath{IngressProvider: providerServer.config, Mixes: []config.MixConfig{mixServer.config}, EgressProvider: providerServer.config}
	sphinxPacket, err := sphinx.PackForwardMessage(elliptic.P224(), path, []float64{0.1, 0.2, 0.3}, "Hello world")
	if err != nil {
		t.Fatal(err)
		return nil
	}
	return &sphinxPacket
}

func TestProviderServer_ReceivedPacket(t *testing.T) {
	sphinxPacket := createTestPacket(t)
	bSphinxPacket, err := proto.Marshal(sphinxPacket)
	if err != nil {
		t.Fatal(err)
	}
	err = providerServer.receivedPacket(bSphinxPacket)
	if err != nil {
		t.Fatal(err)
	}
}

func TestProviderServer_HandleConnection(t *testing.T) {
	serverConn, _ := net.Pipe()
	errs := make(chan error, 1)
	// serverConn.Write([]byte("test"))
	go func() {
		providerServer.handleConnection(serverConn, errs)
		err := <-errs
		if err != nil {
			t.Fatal(err)
		}
		serverConn.Close()
	}()
	serverConn.Close()

}<|MERGE_RESOLUTION|>--- conflicted
+++ resolved
@@ -89,21 +89,6 @@
 		panic(m)
 	}
 
-<<<<<<< HEAD
-=======
-	clientServer, err = createTestClient(providerServer.config)
-	if err != nil {
-		fmt.Println(err)
-		panic(m)
-	}
-
-	providerServer.assignedClients[clientServer.Id] = ClientRecord{clientServer.Id,
-		clientServer.Host,
-		clientServer.Port,
-		clientServer.PubKey,
-		[]byte("TestToken")}
-
->>>>>>> ae5e9b9c
 	code := m.Run()
 	clean()
 	os.Exit(code)
@@ -154,7 +139,6 @@
 	clientListener, err := createFakeClientListener("localhost", "9999")
 	defer clientListener.Close()
 
-<<<<<<< HEAD
 	providerServer.assignedClients["FakeClient"] = ClientRecord{"FakeClient",
 		"localhost",
 		"9999",
@@ -164,10 +148,7 @@
 	createInbox("FakeClient", t)
 	createTestMessage("FakeClient", t)
 
-	signal, err := providerServer.FetchMessages("FakeClient")
-=======
-	signal, err := providerServer.fetchMessages(clientServer.Id)
->>>>>>> ae5e9b9c
+	signal, err := providerServer.fetchMessages("FakeClient")
 	if err != nil {
 		t.Error(err)
 	}
